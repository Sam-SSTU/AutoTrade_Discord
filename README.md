# Discord Message Manager
<<<<<<< HEAD
## Current version: 0.0.1
## Currently focusing on this project since 2025-03-13

=======
# Still building. 持续开发中
>>>>>>> 34d7f275

一个用于监控和管理 Discord 消息的 Web 应用程序。支持实时消息监听、历史消息同步、频道管理等功能。

## 功能特点

- 实时监控 Discord 消息
- 支持查看和管理多个频道
- 消息历史记录和同步
- 开发者模式，支持更多高级功能
- 支持消息附件和嵌入内容的显示
- 实时日志查看

## 系统要求

- Python 3.8+
- PostgreSQL 12+
- Node.js 14+ (用于前端开发，可选)

## 安装步骤

### 1. 克隆项目

```bash
git clone [your-repository-url]
cd AutoTrade_Discord
```

### 2. 创建虚拟环境

```bash
python -m venv venv
# Windows
venv\Scripts\activate
# macOS/Linux
source venv/bin/activate
```

### 3. 安装依赖

```bash
pip install -r requirements.txt
```

### 4. 设置数据库

1. 安装 PostgreSQL（如果尚未安装）
   - Windows: 从 [PostgreSQL 官网](https://www.postgresql.org/download/windows/) 下载安装包
   - macOS: 使用 Homebrew 安装
     ```bash
     brew install postgresql
     ```
   - Linux:
     ```bash
     sudo apt-get update
     sudo apt-get install postgresql postgresql-contrib
     ```

2. 创建数据库和用户
   ```sql
   CREATE DATABASE discord_manager;
   CREATE USER discord_user WITH PASSWORD 'your_password';
   GRANT ALL PRIVILEGES ON DATABASE discord_manager TO discord_user;
   ```

3. 配置数据库连接
   创建 `.env` 文件并添加以下内容：
   ```
   DATABASE_URL=postgresql://discord_user:your_password@localhost/discord_manager
   DISCORD_USER_TOKEN=your_discord_token
   ```

4. 初始化数据库
   ```bash
   # 运行数据库迁移
   alembic upgrade head
   ```

### 5. 获取 Discord Token

1. 打开 Discord Web 版
2. 按 F12 打开开发者工具
3. 在 Network 标签页中找到任意请求
4. 在请求头中找到 `Authorization` 字段的值
5. 将该值添加到 `.env` 文件的 `DISCORD_USER_TOKEN` 中

### 6. 运行应用

```bash
# 启动应用
uvicorn app.main:app --reload


```
stop
kill -9 $(lsof -ti:8000)

refresh database
python reset_db.py

访问 http://localhost:8000 即可打开应用。

## 使用说明

### 基本功能

1. 频道管理
   - 点击"同步频道列表"更新可访问的频道
   - 使用搜索框快速查找频道
   - 灰色显示的频道表示无访问权限

2. 消息查看
   - 点击频道查看消息历史
   - 支持无限滚动加载更多消息
   - 支持查看消息附件和嵌入内容

### 开发者模式

点击右上角的"开发者模式"按钮启用以下功能：

1. 历史消息同步
   - 输入要同步的消息数量
   - 点击"Sync"开始同步

2. 数据库操作
   - 使用"Clear All Messages"清空数据库

3. 日志查看
   - System Logs: 显示系统运行日志
   - Message Logs: 显示消息相关的日志

## 常见问题

1. 数据库连接错误
   - 检查 PostgreSQL 服务是否正在运行
   - 验证数据库连接字符串是否正确
   - 确认数据库用户权限是否正确

2. Discord Token 无效
   - 确保 token 未过期
   - 验证 token 格式是否正确
   - 检查是否有必要的 Discord 权限

3. 消息不显示
   - 检查频道权限设置
   - 确认 WebSocket 连接状态
   - 查看浏览器控制台是否有错误信息

## 开发说明

### 项目结构

```
app/
├── api/            # API 路由
├── models/         # 数据库模型
├── services/       # 业务逻辑
├── templates/      # 前端模板
└── main.py         # 应用入口

alembic/           # 数据库迁移
requirements.txt   # Python 依赖
```
 
### 数据库迁移

添加新的数据库变更：
```bash
alembic revision -m "description"
```

应用迁移：
```bash
alembic upgrade head
```

回滚迁移：
```bash
alembic downgrade -1
```

## 安全注意事项

1. 请勿泄露你的 Discord Token
2. 定期更新依赖包以修复安全漏洞
3. 在生产环境中使用更安全的配置

## 许可证

[Your License] <|MERGE_RESOLUTION|>--- conflicted
+++ resolved
@@ -1,11 +1,6 @@
 # Discord Message Manager
-<<<<<<< HEAD
-## Current version: 0.0.1
-## Currently focusing on this project since 2025-03-13
 
-=======
 # Still building. 持续开发中
->>>>>>> 34d7f275
 
 一个用于监控和管理 Discord 消息的 Web 应用程序。支持实时消息监听、历史消息同步、频道管理等功能。
 
